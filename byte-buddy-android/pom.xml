--- conflicted
+++ resolved
@@ -5,11 +5,7 @@
     <parent>
         <artifactId>byte-buddy-parent</artifactId>
         <groupId>net.bytebuddy</groupId>
-<<<<<<< HEAD
-        <version>1.4.25</version>
-=======
         <version>1.4.26-SNAPSHOT</version>
->>>>>>> c7d15f1c
     </parent>
 
     <artifactId>byte-buddy-android</artifactId>
