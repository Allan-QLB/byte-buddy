package net.bytebuddy.agent.builder;

import net.bytebuddy.ByteBuddy;
import net.bytebuddy.description.type.TypeDescription;
import net.bytebuddy.dynamic.ClassFileLocator;
import net.bytebuddy.dynamic.DynamicType;
import net.bytebuddy.dynamic.loading.ClassInjector;
import net.bytebuddy.dynamic.scaffold.inline.MethodNameTransformer;
import net.bytebuddy.implementation.LoadedTypeInitializer;
import net.bytebuddy.pool.TypePool;
import net.bytebuddy.test.utility.MockitoRule;
import net.bytebuddy.test.utility.ObjectPropertyAssertion;
import org.junit.Before;
import org.junit.Rule;
import org.junit.Test;
import org.junit.rules.TestRule;
import org.mockito.Mock;

import java.io.File;
import java.lang.instrument.ClassDefinition;
import java.lang.instrument.ClassFileTransformer;
import java.lang.instrument.Instrumentation;
import java.security.AccessControlContext;
import java.security.AccessController;
import java.security.ProtectionDomain;
import java.util.Collections;
import java.util.HashMap;
import java.util.Map;

import static org.hamcrest.CoreMatchers.*;
import static org.hamcrest.MatcherAssert.assertThat;
import static org.mockito.Mockito.any;
import static org.mockito.Mockito.*;

public class AgentBuilderDefaultTest {

    private static final byte[] QUX = new byte[]{1, 2, 3}, BAZ = new byte[]{4, 5, 6};

    private static final Class<?> REDEFINED = Foo.class, AUXILIARY = Bar.class;

    @Rule
    public TestRule mockitoRule = new MockitoRule(this);

    @Mock
    private Instrumentation instrumentation;

    @Mock
    private ByteBuddy byteBuddy;

    @Mock
    private DynamicType.Builder<?> builder;

    @Mock
    private DynamicType.Unloaded<?> dynamicType;

    @Mock
    private LoadedTypeInitializer loadedTypeInitializer;

    @Mock
    private AgentBuilder.RawMatcher rawMatcher;

    @Mock
    private AgentBuilder.Transformer transformer;

    @Mock
    private AgentBuilder.BinaryLocator binaryLocator;

    @Mock
    private AgentBuilder.TypeStrategy typeStrategy;

    @Mock
    private AgentBuilder.InitializationStrategy initializationStrategy;

    @Mock
    private AgentBuilder.InitializationStrategy.Dispatcher dispatcher;

    @Mock
    private TypePool typePool;

    @Mock
    private ClassFileLocator classFileLocator;

    @Mock
    private TypePool.Resolution resolution;

    @Mock
    private AgentBuilder.Listener listener;

    private AccessControlContext accessControlContext;

    @Before
    @SuppressWarnings("unchecked")
    public void setUp() throws Exception {
        when(builder.make()).thenReturn((DynamicType.Unloaded) dynamicType);
        when(dynamicType.getTypeDescription()).thenReturn(new TypeDescription.ForLoadedType(REDEFINED));
        when(typeStrategy.builder(any(TypeDescription.class),
                eq(byteBuddy),
                any(ClassFileLocator.class),
                any(MethodNameTransformer.class))).thenReturn((DynamicType.Builder) builder);
        Map<TypeDescription, LoadedTypeInitializer> loadedTypeInitializers = new HashMap<TypeDescription, LoadedTypeInitializer>();
        loadedTypeInitializers.put(new TypeDescription.ForLoadedType(REDEFINED), loadedTypeInitializer);
        when(dynamicType.getLoadedTypeInitializers()).thenReturn(loadedTypeInitializers);
        when(dynamicType.getBytes()).thenReturn(BAZ);
        when(transformer.transform(builder, new TypeDescription.ForLoadedType(REDEFINED))).thenReturn((DynamicType.Builder) builder);
        when(binaryLocator.classFileLocator(REDEFINED.getClassLoader())).thenReturn(classFileLocator);
        when(binaryLocator.typePool(any(ClassFileLocator.class), any(ClassLoader.class))).thenReturn(typePool);
        when(typePool.describe(REDEFINED.getName())).thenReturn(resolution);
        when(instrumentation.getAllLoadedClasses()).thenReturn(new Class<?>[]{REDEFINED});
        when(initializationStrategy.dispatcher()).thenReturn(dispatcher);
        when(dispatcher.apply(builder)).thenReturn((DynamicType.Builder) builder);
        accessControlContext = AccessController.getContext();
    }

    @Test
    public void testSuccessfulWithoutExistingClass() throws Exception {
        when(dynamicType.getBytes()).thenReturn(BAZ);
        when(resolution.resolve()).thenReturn(new TypeDescription.ForLoadedType(REDEFINED));
        when(rawMatcher.matches(new TypeDescription.ForLoadedType(REDEFINED), REDEFINED.getClassLoader(), null, REDEFINED.getProtectionDomain()))
                .thenReturn(true);
        ClassFileTransformer classFileTransformer = new AgentBuilder.Default(byteBuddy)
                .with(initializationStrategy)
                .with(binaryLocator)
                .with(typeStrategy)
                .with(listener)
<<<<<<< HEAD
                .disableNativeMethodPrefix()
=======
                .withoutNativeMethodPrefix()
                .enableLambdaInstrumentation(false)
>>>>>>> a630eb80
                .with(accessControlContext)
                .type(rawMatcher).transform(transformer)
                .installOn(instrumentation);
        assertThat(classFileTransformer.transform(REDEFINED.getClassLoader(), REDEFINED.getName(), null, REDEFINED.getProtectionDomain(), QUX), is(BAZ));
        verify(listener).onTransformation(new TypeDescription.ForLoadedType(REDEFINED), dynamicType);
        verify(listener).onComplete(REDEFINED.getName());
        verifyNoMoreInteractions(listener);
        verify(instrumentation).addTransformer(classFileTransformer, false);
        verifyNoMoreInteractions(instrumentation);
        verify(initializationStrategy).dispatcher();
        verifyNoMoreInteractions(initializationStrategy);
        verify(dispatcher).apply(builder);
        verify(dispatcher).register(dynamicType,
                REDEFINED.getClassLoader(),
                new AgentBuilder.Default.Transformation.Simple.Resolution.BootstrapClassLoaderCapableInjectorFactory(
                        AgentBuilder.Default.BootstrapInjectionStrategy.Disabled.INSTANCE,
                        REDEFINED.getClassLoader(),
                        REDEFINED.getProtectionDomain(),
                        accessControlContext));
        verifyNoMoreInteractions(dispatcher);
    }

    @Test
    public void testSuccessfulWithExistingClass() throws Exception {
        when(dynamicType.getBytes()).thenReturn(BAZ);
        when(rawMatcher.matches(new TypeDescription.ForLoadedType(REDEFINED), REDEFINED.getClassLoader(), REDEFINED, REDEFINED.getProtectionDomain()))
                .thenReturn(true);
        ClassFileTransformer classFileTransformer = new AgentBuilder.Default(byteBuddy)
                .with(initializationStrategy)
                .with(binaryLocator)
                .with(typeStrategy)
                .with(listener)
<<<<<<< HEAD
                .disableNativeMethodPrefix()
=======
                .withoutNativeMethodPrefix()
                .enableLambdaInstrumentation(false)
>>>>>>> a630eb80
                .with(accessControlContext)
                .type(rawMatcher).transform(transformer)
                .installOn(instrumentation);
        assertThat(classFileTransformer.transform(REDEFINED.getClassLoader(), REDEFINED.getName(), REDEFINED, REDEFINED.getProtectionDomain(), QUX), is(BAZ));
        verify(listener).onTransformation(new TypeDescription.ForLoadedType(REDEFINED), dynamicType);
        verify(listener).onComplete(REDEFINED.getName());
        verifyNoMoreInteractions(listener);
        verify(instrumentation).addTransformer(classFileTransformer, false);
        verifyNoMoreInteractions(instrumentation);
        verify(initializationStrategy).dispatcher();
        verifyNoMoreInteractions(initializationStrategy);
        verify(dispatcher).apply(builder);
        verify(dispatcher).register(dynamicType,
                REDEFINED.getClassLoader(),
                new AgentBuilder.Default.Transformation.Simple.Resolution.BootstrapClassLoaderCapableInjectorFactory(
                        AgentBuilder.Default.BootstrapInjectionStrategy.Disabled.INSTANCE,
                        REDEFINED.getClassLoader(),
                        REDEFINED.getProtectionDomain(),
                        accessControlContext));
        verifyNoMoreInteractions(dispatcher);
    }

    @Test
    public void testSkipRetransformationWithNonRedefinable() throws Exception {
        when(dynamicType.getBytes()).thenReturn(BAZ);
        when(resolution.resolve()).thenReturn(new TypeDescription.ForLoadedType(REDEFINED));
        when(rawMatcher.matches(new TypeDescription.ForLoadedType(REDEFINED), REDEFINED.getClassLoader(), REDEFINED, REDEFINED.getProtectionDomain())).thenReturn(true);
        when(instrumentation.isModifiableClass(REDEFINED)).thenReturn(false);
        when(instrumentation.isRetransformClassesSupported()).thenReturn(true);
        ClassFileTransformer classFileTransformer = new AgentBuilder.Default(byteBuddy)
                .with(initializationStrategy)
                .with(AgentBuilder.RedefinitionStrategy.RETRANSFORMATION)
                .with(binaryLocator)
                .with(typeStrategy)
                .with(listener)
<<<<<<< HEAD
                .disableNativeMethodPrefix()
=======
                .withoutNativeMethodPrefix()
                .enableLambdaInstrumentation(false)
>>>>>>> a630eb80
                .with(accessControlContext)
                .type(rawMatcher).transform(transformer)
                .installOn(instrumentation);
        verify(listener).onIgnored(new TypeDescription.ForLoadedType(REDEFINED));
        verify(listener).onComplete(REDEFINED.getName());
        verifyNoMoreInteractions(listener);
        verify(instrumentation).addTransformer(classFileTransformer, true);
        verify(instrumentation).isModifiableClass(REDEFINED);
        verify(instrumentation).getAllLoadedClasses();
        verify(instrumentation).isRetransformClassesSupported();
        verifyNoMoreInteractions(instrumentation);
        verifyZeroInteractions(rawMatcher);
        verifyZeroInteractions(initializationStrategy);
    }

    @Test
    public void testSkipRetransformationWithNonMatched() throws Exception {
        when(dynamicType.getBytes()).thenReturn(BAZ);
        when(resolution.resolve()).thenReturn(new TypeDescription.ForLoadedType(REDEFINED));
        when(rawMatcher.matches(new TypeDescription.ForLoadedType(REDEFINED), REDEFINED.getClassLoader(), REDEFINED, REDEFINED.getProtectionDomain()))
                .thenReturn(false);
        when(instrumentation.isModifiableClass(REDEFINED)).thenReturn(true);
        when(instrumentation.isRetransformClassesSupported()).thenReturn(true);
        ClassFileTransformer classFileTransformer = new AgentBuilder.Default(byteBuddy)
                .with(initializationStrategy)
                .with(AgentBuilder.RedefinitionStrategy.RETRANSFORMATION)
                .with(binaryLocator)
                .with(typeStrategy)
                .with(listener)
<<<<<<< HEAD
                .disableNativeMethodPrefix()
=======
                .withoutNativeMethodPrefix()
                .enableLambdaInstrumentation(false)
>>>>>>> a630eb80
                .with(accessControlContext)
                .type(rawMatcher).transform(transformer)
                .installOn(instrumentation);
        verify(listener).onIgnored(new TypeDescription.ForLoadedType(REDEFINED));
        verify(listener).onComplete(REDEFINED.getName());
        verifyNoMoreInteractions(listener);
        verify(instrumentation).addTransformer(classFileTransformer, true);
        verify(instrumentation).isModifiableClass(REDEFINED);
        verify(instrumentation).getAllLoadedClasses();
        verify(instrumentation).isRetransformClassesSupported();
        verifyNoMoreInteractions(instrumentation);
        verify(rawMatcher).matches(new TypeDescription.ForLoadedType(REDEFINED), REDEFINED.getClassLoader(), REDEFINED, REDEFINED.getProtectionDomain());
        verifyNoMoreInteractions(rawMatcher);
        verifyZeroInteractions(initializationStrategy);
    }

    @Test
    public void testSkipRetransformationWithNonMatchedListenerException() throws Exception {
        when(dynamicType.getBytes()).thenReturn(BAZ);
        when(resolution.resolve()).thenReturn(new TypeDescription.ForLoadedType(REDEFINED));
        when(rawMatcher.matches(new TypeDescription.ForLoadedType(REDEFINED), REDEFINED.getClassLoader(), REDEFINED, REDEFINED.getProtectionDomain()))
                .thenReturn(false);
        when(instrumentation.isModifiableClass(REDEFINED)).thenReturn(true);
        when(instrumentation.isRetransformClassesSupported()).thenReturn(true);
        doThrow(new RuntimeException()).when(listener).onIgnored(new TypeDescription.ForLoadedType(REDEFINED));
        ClassFileTransformer classFileTransformer = new AgentBuilder.Default(byteBuddy)
                .with(initializationStrategy)
                .with(AgentBuilder.RedefinitionStrategy.RETRANSFORMATION)
                .with(binaryLocator)
                .with(typeStrategy)
                .with(listener)
<<<<<<< HEAD
                .disableNativeMethodPrefix()
=======
                .withoutNativeMethodPrefix()
                .enableLambdaInstrumentation(false)
>>>>>>> a630eb80
                .with(accessControlContext)
                .type(rawMatcher).transform(transformer)
                .installOn(instrumentation);
        verify(listener).onIgnored(new TypeDescription.ForLoadedType(REDEFINED));
        verify(listener).onComplete(REDEFINED.getName());
        verifyNoMoreInteractions(listener);
        verify(instrumentation).addTransformer(classFileTransformer, true);
        verify(instrumentation).isModifiableClass(REDEFINED);
        verify(instrumentation).getAllLoadedClasses();
        verify(instrumentation).isRetransformClassesSupported();
        verifyNoMoreInteractions(instrumentation);
        verify(rawMatcher).matches(new TypeDescription.ForLoadedType(REDEFINED), REDEFINED.getClassLoader(), REDEFINED, REDEFINED.getProtectionDomain());
        verifyNoMoreInteractions(rawMatcher);
        verifyZeroInteractions(initializationStrategy);
    }

    @Test
    public void testSkipRetransformationWithNonMatchedListenerCompleteException() throws Exception {
        when(dynamicType.getBytes()).thenReturn(BAZ);
        when(resolution.resolve()).thenReturn(new TypeDescription.ForLoadedType(REDEFINED));
        when(rawMatcher.matches(new TypeDescription.ForLoadedType(REDEFINED), REDEFINED.getClassLoader(), REDEFINED, REDEFINED.getProtectionDomain()))
                .thenReturn(false);
        when(instrumentation.isModifiableClass(REDEFINED)).thenReturn(true);
        when(instrumentation.isRetransformClassesSupported()).thenReturn(true);
        doThrow(new RuntimeException()).when(listener).onComplete(REDEFINED.getName());
        ClassFileTransformer classFileTransformer = new AgentBuilder.Default(byteBuddy)
                .with(initializationStrategy)
                .with(AgentBuilder.RedefinitionStrategy.RETRANSFORMATION)
                .with(binaryLocator)
                .with(typeStrategy)
                .with(listener)
<<<<<<< HEAD
                .disableNativeMethodPrefix()
=======
                .withoutNativeMethodPrefix()
                .enableLambdaInstrumentation(false)
>>>>>>> a630eb80
                .with(accessControlContext)
                .type(rawMatcher).transform(transformer)
                .installOn(instrumentation);
        verify(listener).onIgnored(new TypeDescription.ForLoadedType(REDEFINED));
        verify(listener).onComplete(REDEFINED.getName());
        verifyNoMoreInteractions(listener);
        verify(instrumentation).addTransformer(classFileTransformer, true);
        verify(instrumentation).isModifiableClass(REDEFINED);
        verify(instrumentation).getAllLoadedClasses();
        verify(instrumentation).isRetransformClassesSupported();
        verifyNoMoreInteractions(instrumentation);
        verify(rawMatcher).matches(new TypeDescription.ForLoadedType(REDEFINED), REDEFINED.getClassLoader(), REDEFINED, REDEFINED.getProtectionDomain());
        verifyNoMoreInteractions(rawMatcher);
        verifyZeroInteractions(initializationStrategy);
    }

    @Test
    public void testSuccessfulWithRetransformationMatched() throws Exception {
        when(rawMatcher.matches(new TypeDescription.ForLoadedType(REDEFINED), REDEFINED.getClassLoader(), REDEFINED, REDEFINED.getProtectionDomain())).thenReturn(true);
        when(instrumentation.isModifiableClass(REDEFINED)).thenReturn(true);
        when(instrumentation.isRetransformClassesSupported()).thenReturn(true);
        ClassFileTransformer classFileTransformer = new AgentBuilder.Default(byteBuddy)
                .with(initializationStrategy)
                .with(AgentBuilder.RedefinitionStrategy.RETRANSFORMATION)
                .with(binaryLocator)
                .with(typeStrategy)
                .with(listener)
<<<<<<< HEAD
                .disableNativeMethodPrefix()
=======
                .withoutNativeMethodPrefix()
                .enableLambdaInstrumentation(false)
>>>>>>> a630eb80
                .with(accessControlContext)
                .type(rawMatcher).transform(transformer)
                .installOn(instrumentation);
        verifyZeroInteractions(listener);
        verify(instrumentation).addTransformer(classFileTransformer, true);
        verify(instrumentation).getAllLoadedClasses();
        verify(instrumentation).isModifiableClass(REDEFINED);
        verify(instrumentation).retransformClasses(REDEFINED);
        verify(instrumentation).isRetransformClassesSupported();
        verifyNoMoreInteractions(instrumentation);
        verify(rawMatcher).matches(new TypeDescription.ForLoadedType(REDEFINED), REDEFINED.getClassLoader(), REDEFINED, REDEFINED.getProtectionDomain());
        verifyNoMoreInteractions(rawMatcher);
        verifyZeroInteractions(initializationStrategy);
    }

    @Test(expected = IllegalArgumentException.class)
    public void testRetransformationNotSupported() throws Exception {
        new AgentBuilder.Default(byteBuddy)
                .with(initializationStrategy)
                .with(AgentBuilder.RedefinitionStrategy.RETRANSFORMATION)
                .with(binaryLocator)
                .with(typeStrategy)
                .with(listener)
<<<<<<< HEAD
                .disableNativeMethodPrefix()
=======
                .withoutNativeMethodPrefix()
                .enableLambdaInstrumentation(false)
>>>>>>> a630eb80
                .with(accessControlContext)
                .type(rawMatcher).transform(transformer)
                .installOn(instrumentation);
    }

    @Test
    public void testSkipRedefinitionWithNonRedefinable() throws Exception {
        when(dynamicType.getBytes()).thenReturn(BAZ);
        when(resolution.resolve()).thenReturn(new TypeDescription.ForLoadedType(REDEFINED));
        when(rawMatcher.matches(new TypeDescription.ForLoadedType(REDEFINED), REDEFINED.getClassLoader(), REDEFINED, REDEFINED.getProtectionDomain()))
                .thenReturn(true);
        when(instrumentation.isModifiableClass(REDEFINED)).thenReturn(false);
        when(instrumentation.isRedefineClassesSupported()).thenReturn(true);
        ClassFileTransformer classFileTransformer = new AgentBuilder.Default(byteBuddy)
                .with(initializationStrategy)
                .with(AgentBuilder.RedefinitionStrategy.REDEFINITION)
                .with(binaryLocator)
                .with(typeStrategy)
                .with(listener)
<<<<<<< HEAD
                .disableNativeMethodPrefix()
=======
                .withoutNativeMethodPrefix()
                .enableLambdaInstrumentation(false)
>>>>>>> a630eb80
                .with(accessControlContext)
                .type(rawMatcher).transform(transformer)
                .installOn(instrumentation);
        verify(listener).onIgnored(new TypeDescription.ForLoadedType(REDEFINED));
        verify(listener).onComplete(REDEFINED.getName());
        verifyNoMoreInteractions(listener);
        verify(instrumentation).addTransformer(classFileTransformer, false);
        verify(instrumentation).isModifiableClass(REDEFINED);
        verify(instrumentation).getAllLoadedClasses();
        verify(instrumentation).isRedefineClassesSupported();
        verifyNoMoreInteractions(instrumentation);
        verifyZeroInteractions(rawMatcher);
        verifyZeroInteractions(initializationStrategy);
    }

    @Test
    public void testSkipRedefinitionWithNonMatched() throws Exception {
        when(dynamicType.getBytes()).thenReturn(BAZ);
        when(resolution.resolve()).thenReturn(new TypeDescription.ForLoadedType(REDEFINED));
        when(rawMatcher.matches(new TypeDescription.ForLoadedType(REDEFINED), REDEFINED.getClassLoader(), REDEFINED, REDEFINED.getProtectionDomain()))
                .thenReturn(false);
        when(instrumentation.isModifiableClass(REDEFINED)).thenReturn(true);
        when(instrumentation.isRedefineClassesSupported()).thenReturn(true);
        ClassFileTransformer classFileTransformer = new AgentBuilder.Default(byteBuddy)
                .with(initializationStrategy)
                .with(AgentBuilder.RedefinitionStrategy.REDEFINITION)
                .with(binaryLocator)
                .with(typeStrategy)
                .with(listener)
<<<<<<< HEAD
                .disableNativeMethodPrefix()
=======
                .withoutNativeMethodPrefix()
                .enableLambdaInstrumentation(false)
>>>>>>> a630eb80
                .with(accessControlContext)
                .type(rawMatcher).transform(transformer)
                .installOn(instrumentation);
        verify(listener).onIgnored(new TypeDescription.ForLoadedType(REDEFINED));
        verify(listener).onComplete(REDEFINED.getName());
        verifyNoMoreInteractions(listener);
        verify(instrumentation).addTransformer(classFileTransformer, false);
        verify(instrumentation).isModifiableClass(REDEFINED);
        verify(instrumentation).getAllLoadedClasses();
        verify(instrumentation).isRedefineClassesSupported();
        verifyNoMoreInteractions(instrumentation);
        verify(rawMatcher).matches(new TypeDescription.ForLoadedType(REDEFINED), REDEFINED.getClassLoader(), REDEFINED, REDEFINED.getProtectionDomain());
        verifyNoMoreInteractions(rawMatcher);
        verifyZeroInteractions(initializationStrategy);
    }

    @Test
    public void testSkipRedefinitionWithNonMatchedListenerException() throws Exception {
        when(dynamicType.getBytes()).thenReturn(BAZ);
        when(resolution.resolve()).thenReturn(new TypeDescription.ForLoadedType(REDEFINED));
        when(rawMatcher.matches(new TypeDescription.ForLoadedType(REDEFINED), REDEFINED.getClassLoader(), REDEFINED, REDEFINED.getProtectionDomain()))
                .thenReturn(false);
        when(instrumentation.isModifiableClass(REDEFINED)).thenReturn(true);
        when(instrumentation.isRedefineClassesSupported()).thenReturn(true);
        doThrow(new RuntimeException()).when(listener).onIgnored(new TypeDescription.ForLoadedType(REDEFINED));
        ClassFileTransformer classFileTransformer = new AgentBuilder.Default(byteBuddy)
                .with(initializationStrategy)
                .with(AgentBuilder.RedefinitionStrategy.REDEFINITION)
                .with(binaryLocator)
                .with(typeStrategy)
                .with(listener)
<<<<<<< HEAD
                .disableNativeMethodPrefix()
=======
                .withoutNativeMethodPrefix()
                .enableLambdaInstrumentation(false)
>>>>>>> a630eb80
                .with(accessControlContext)
                .type(rawMatcher).transform(transformer)
                .installOn(instrumentation);
        verify(listener).onIgnored(new TypeDescription.ForLoadedType(REDEFINED));
        verify(listener).onComplete(REDEFINED.getName());
        verifyNoMoreInteractions(listener);
        verify(instrumentation).addTransformer(classFileTransformer, false);
        verify(instrumentation).isModifiableClass(REDEFINED);
        verify(instrumentation).getAllLoadedClasses();
        verify(instrumentation).isRedefineClassesSupported();
        verifyNoMoreInteractions(instrumentation);
        verify(rawMatcher).matches(new TypeDescription.ForLoadedType(REDEFINED), REDEFINED.getClassLoader(), REDEFINED, REDEFINED.getProtectionDomain());
        verifyNoMoreInteractions(rawMatcher);
        verifyZeroInteractions(initializationStrategy);
    }

    @Test
    public void testSkipRedefinitionWithNonMatchedListenerFinishedException() throws Exception {
        when(dynamicType.getBytes()).thenReturn(BAZ);
        when(resolution.resolve()).thenReturn(new TypeDescription.ForLoadedType(REDEFINED));
        when(rawMatcher.matches(new TypeDescription.ForLoadedType(REDEFINED), REDEFINED.getClassLoader(), REDEFINED, REDEFINED.getProtectionDomain()))
                .thenReturn(false);
        when(instrumentation.isModifiableClass(REDEFINED)).thenReturn(true);
        when(instrumentation.isRedefineClassesSupported()).thenReturn(true);
        doThrow(new RuntimeException()).when(listener).onComplete(REDEFINED.getName());
        ClassFileTransformer classFileTransformer = new AgentBuilder.Default(byteBuddy)
                .with(initializationStrategy)
                .with(AgentBuilder.RedefinitionStrategy.REDEFINITION)
                .with(binaryLocator)
                .with(typeStrategy)
                .with(listener)
<<<<<<< HEAD
                .disableNativeMethodPrefix()
=======
                .withoutNativeMethodPrefix()
                .enableLambdaInstrumentation(false)
>>>>>>> a630eb80
                .with(accessControlContext)
                .type(rawMatcher).transform(transformer)
                .installOn(instrumentation);
        verify(listener).onIgnored(new TypeDescription.ForLoadedType(REDEFINED));
        verify(listener).onComplete(REDEFINED.getName());
        verifyNoMoreInteractions(listener);
        verify(instrumentation).addTransformer(classFileTransformer, false);
        verify(instrumentation).isModifiableClass(REDEFINED);
        verify(instrumentation).getAllLoadedClasses();
        verify(instrumentation).isRedefineClassesSupported();
        verifyNoMoreInteractions(instrumentation);
        verify(rawMatcher).matches(new TypeDescription.ForLoadedType(REDEFINED), REDEFINED.getClassLoader(), REDEFINED, REDEFINED.getProtectionDomain());
        verifyNoMoreInteractions(rawMatcher);
        verifyZeroInteractions(initializationStrategy);
    }

    @Test
    public void testSuccessfulWithRedefinitionMatched() throws Exception {
        when(rawMatcher.matches(new TypeDescription.ForLoadedType(REDEFINED), REDEFINED.getClassLoader(), REDEFINED, REDEFINED.getProtectionDomain()))
                .thenReturn(true);
        when(instrumentation.isModifiableClass(REDEFINED)).thenReturn(true);
        when(instrumentation.isRedefineClassesSupported()).thenReturn(true);
        ClassFileTransformer classFileTransformer = new AgentBuilder.Default(byteBuddy)
                .with(initializationStrategy)
                .with(AgentBuilder.RedefinitionStrategy.REDEFINITION)
                .with(binaryLocator)
                .with(typeStrategy)
                .with(listener)
<<<<<<< HEAD
                .disableNativeMethodPrefix()
=======
                .withoutNativeMethodPrefix()
                .enableLambdaInstrumentation(false)
>>>>>>> a630eb80
                .with(accessControlContext)
                .type(rawMatcher).transform(transformer)
                .installOn(instrumentation);
        verify(listener).onTransformation(new TypeDescription.ForLoadedType(REDEFINED), dynamicType);
        verify(listener).onComplete(REDEFINED.getName());
        verifyNoMoreInteractions(listener);
        verify(instrumentation).addTransformer(classFileTransformer, false);
        verify(instrumentation).getAllLoadedClasses();
        verify(instrumentation).isModifiableClass(REDEFINED);
        verify(instrumentation).redefineClasses(any(ClassDefinition[].class));
        verify(instrumentation).isRedefineClassesSupported();
        verifyNoMoreInteractions(instrumentation);
        verify(rawMatcher).matches(new TypeDescription.ForLoadedType(REDEFINED), REDEFINED.getClassLoader(), REDEFINED, REDEFINED.getProtectionDomain());
        verifyNoMoreInteractions(rawMatcher);
        verify(initializationStrategy).dispatcher();
        verifyNoMoreInteractions(initializationStrategy);
        verify(dispatcher).apply(builder);
        verify(dispatcher).register(dynamicType,
                REDEFINED.getClassLoader(),
                new AgentBuilder.Default.Transformation.Simple.Resolution.BootstrapClassLoaderCapableInjectorFactory(
                        AgentBuilder.Default.BootstrapInjectionStrategy.Disabled.INSTANCE,
                        REDEFINED.getClassLoader(),
                        REDEFINED.getProtectionDomain(),
                        accessControlContext));
        verifyNoMoreInteractions(dispatcher);
    }

    @Test(expected = IllegalArgumentException.class)
    public void testRedefinitionNotSupported() throws Exception {
        new AgentBuilder.Default(byteBuddy)
                .with(initializationStrategy)
                .with(AgentBuilder.RedefinitionStrategy.REDEFINITION)
                .with(binaryLocator)
                .with(typeStrategy)
                .with(listener)
                .with(accessControlContext)
<<<<<<< HEAD
                .disableNativeMethodPrefix()
=======
                .withoutNativeMethodPrefix()
                .enableLambdaInstrumentation(false)
>>>>>>> a630eb80
                .type(rawMatcher).transform(transformer)
                .installOn(instrumentation);
    }

    @Test
    public void testTransformationWithError() throws Exception {
        when(dynamicType.getBytes()).thenReturn(BAZ);
        RuntimeException exception = mock(RuntimeException.class);
        when(resolution.resolve()).thenThrow(exception);
        when(rawMatcher.matches(new TypeDescription.ForLoadedType(REDEFINED), REDEFINED.getClassLoader(), REDEFINED, REDEFINED.getProtectionDomain()))
                .thenReturn(true);
        ClassFileTransformer classFileTransformer = new AgentBuilder.Default(byteBuddy)
                .with(initializationStrategy)
                .with(binaryLocator)
                .with(typeStrategy)
                .with(listener)
<<<<<<< HEAD
                .disableNativeMethodPrefix()
=======
                .withoutNativeMethodPrefix()
                .enableLambdaInstrumentation(false)
>>>>>>> a630eb80
                .with(accessControlContext)
                .type(rawMatcher).transform(transformer)
                .installOn(instrumentation);
        assertThat(classFileTransformer.transform(REDEFINED.getClassLoader(), REDEFINED.getName(), null, REDEFINED.getProtectionDomain(), QUX),
                nullValue(byte[].class));
        verify(listener).onError(REDEFINED.getName(), exception);
        verify(listener).onComplete(REDEFINED.getName());
        verifyNoMoreInteractions(listener);
        verify(instrumentation).addTransformer(classFileTransformer, false);
        verifyNoMoreInteractions(instrumentation);
        verifyZeroInteractions(initializationStrategy);
    }

    @Test
    public void testIgnored() throws Exception {
        when(dynamicType.getBytes()).thenReturn(BAZ);
        when(resolution.resolve()).thenReturn(new TypeDescription.ForLoadedType(REDEFINED));
        when(rawMatcher.matches(new TypeDescription.ForLoadedType(REDEFINED), REDEFINED.getClassLoader(), REDEFINED, REDEFINED.getProtectionDomain()))
                .thenReturn(false);
        ClassFileTransformer classFileTransformer = new AgentBuilder.Default(byteBuddy)
                .with(initializationStrategy)
                .with(binaryLocator)
                .with(typeStrategy)
                .with(listener)
<<<<<<< HEAD
                .disableNativeMethodPrefix()
=======
                .withoutNativeMethodPrefix()
                .enableLambdaInstrumentation(false)
>>>>>>> a630eb80
                .with(accessControlContext)
                .type(rawMatcher).transform(transformer)
                .installOn(instrumentation);
        assertThat(classFileTransformer.transform(REDEFINED.getClassLoader(), REDEFINED.getName(), REDEFINED, REDEFINED.getProtectionDomain(), QUX),
                nullValue(byte[].class));
        verify(listener).onIgnored(new TypeDescription.ForLoadedType(REDEFINED));
        verify(listener).onComplete(REDEFINED.getName());
        verifyNoMoreInteractions(listener);
        verify(instrumentation).addTransformer(classFileTransformer, false);
        verifyNoMoreInteractions(instrumentation);
        verifyZeroInteractions(initializationStrategy);
    }

    @Test(expected = IllegalArgumentException.class)
    public void testEmptyPrefixThrowsException() throws Exception {
        new AgentBuilder.Default(byteBuddy).enableNativeMethodPrefix("");
    }

    @Test
    public void testAuxiliaryTypeInitialization() throws Exception {
        when(dynamicType.getAuxiliaryTypes()).thenReturn(Collections.<TypeDescription, byte[]>singletonMap(new TypeDescription.ForLoadedType(AUXILIARY), QUX));
        Map<TypeDescription, LoadedTypeInitializer> loadedTypeInitializers = new HashMap<TypeDescription, LoadedTypeInitializer>();
        loadedTypeInitializers.put(new TypeDescription.ForLoadedType(REDEFINED), loadedTypeInitializer);
        LoadedTypeInitializer auxiliaryInitializer = mock(LoadedTypeInitializer.class);
        loadedTypeInitializers.put(new TypeDescription.ForLoadedType(AUXILIARY), auxiliaryInitializer);
        when(dynamicType.getLoadedTypeInitializers()).thenReturn(loadedTypeInitializers);
        when(dynamicType.getBytes()).thenReturn(BAZ);
        when(resolution.resolve()).thenReturn(new TypeDescription.ForLoadedType(REDEFINED));
        when(rawMatcher.matches(new TypeDescription.ForLoadedType(REDEFINED), REDEFINED.getClassLoader(), null, REDEFINED.getProtectionDomain()))
                .thenReturn(true);
        ClassFileTransformer classFileTransformer = new AgentBuilder.Default(byteBuddy)
                .with(initializationStrategy)
                .with(binaryLocator)
                .with(typeStrategy)
                .with(listener)
<<<<<<< HEAD
                .disableNativeMethodPrefix()
=======
                .withoutNativeMethodPrefix()
                .enableLambdaInstrumentation(false)
>>>>>>> a630eb80
                .with(accessControlContext)
                .type(rawMatcher).transform(transformer)
                .installOn(instrumentation);
        assertThat(classFileTransformer.transform(REDEFINED.getClassLoader(), REDEFINED.getName(), null, REDEFINED.getProtectionDomain(), QUX), is(BAZ));
        verify(listener).onTransformation(new TypeDescription.ForLoadedType(REDEFINED), dynamicType);
        verify(listener).onComplete(REDEFINED.getName());
        verifyNoMoreInteractions(listener);
        verify(instrumentation).addTransformer(classFileTransformer, false);
        verifyNoMoreInteractions(instrumentation);
        verify(initializationStrategy).dispatcher();
        verifyNoMoreInteractions(initializationStrategy);
        verify(dispatcher).apply(builder);
        verify(dispatcher).register(dynamicType,
                REDEFINED.getClassLoader(),
                new AgentBuilder.Default.Transformation.Simple.Resolution.BootstrapClassLoaderCapableInjectorFactory(
                        AgentBuilder.Default.BootstrapInjectionStrategy.Disabled.INSTANCE,
                        REDEFINED.getClassLoader(),
                        REDEFINED.getProtectionDomain(),
                        accessControlContext));
        verifyNoMoreInteractions(dispatcher);
    }

    @Test
    public void testRedefinitionConsiderationException() throws Exception {
        RuntimeException exception = new RuntimeException();
        when(instrumentation.isRedefineClassesSupported()).thenReturn(true);
        when(instrumentation.getAllLoadedClasses()).thenReturn(new Class<?>[]{REDEFINED});
        when(instrumentation.isModifiableClass(REDEFINED)).thenReturn(true);
        when(rawMatcher.matches(new TypeDescription.ForLoadedType(REDEFINED), REDEFINED.getClassLoader(), REDEFINED, REDEFINED.getProtectionDomain()))
                .thenThrow(exception);
        ClassFileTransformer classFileTransformer = new AgentBuilder.Default(byteBuddy)
                .with(initializationStrategy)
                .with(AgentBuilder.RedefinitionStrategy.REDEFINITION)
                .with(binaryLocator)
                .with(typeStrategy)
                .with(listener)
<<<<<<< HEAD
                .disableNativeMethodPrefix()
=======
                .withoutNativeMethodPrefix()
                .enableLambdaInstrumentation(false)
>>>>>>> a630eb80
                .with(accessControlContext)
                .type(rawMatcher).transform(transformer)
                .installOn(instrumentation);
        verify(instrumentation).addTransformer(classFileTransformer, false);
        verify(listener).onError(REDEFINED.getName(), exception);
        verify(listener).onComplete(REDEFINED.getName());
        verifyNoMoreInteractions(listener);
    }

    @Test
    public void testRetransformationConsiderationException() throws Exception {
        RuntimeException exception = new RuntimeException();
        when(instrumentation.isRetransformClassesSupported()).thenReturn(true);
        when(instrumentation.getAllLoadedClasses()).thenReturn(new Class<?>[]{REDEFINED});
        when(instrumentation.isModifiableClass(REDEFINED)).thenReturn(true);
        when(rawMatcher.matches(new TypeDescription.ForLoadedType(REDEFINED), REDEFINED.getClassLoader(), REDEFINED, REDEFINED.getProtectionDomain()))
                .thenThrow(exception);
        ClassFileTransformer classFileTransformer = new AgentBuilder.Default(byteBuddy)
                .with(initializationStrategy)
                .with(AgentBuilder.RedefinitionStrategy.RETRANSFORMATION)
                .with(binaryLocator)
                .with(typeStrategy)
                .with(listener)
<<<<<<< HEAD
                .disableNativeMethodPrefix()
=======
                .withoutNativeMethodPrefix()
                .enableLambdaInstrumentation(false)
>>>>>>> a630eb80
                .with(accessControlContext)
                .type(rawMatcher).transform(transformer)
                .installOn(instrumentation);
        verify(instrumentation).addTransformer(classFileTransformer, true);
        verify(listener).onError(REDEFINED.getName(), exception);
        verify(listener).onComplete(REDEFINED.getName());
        verifyNoMoreInteractions(listener);
    }

    @Test
    public void testRedefinitionConsiderationExceptionListenerException() throws Exception {
        RuntimeException exception = new RuntimeException();
        when(instrumentation.isRedefineClassesSupported()).thenReturn(true);
        when(instrumentation.getAllLoadedClasses()).thenReturn(new Class<?>[]{REDEFINED});
        when(instrumentation.isModifiableClass(REDEFINED)).thenReturn(true);
        when(rawMatcher.matches(new TypeDescription.ForLoadedType(REDEFINED), REDEFINED.getClassLoader(), REDEFINED, REDEFINED.getProtectionDomain()))
                .thenThrow(exception);
        doThrow(new RuntimeException()).when(listener).onError(REDEFINED.getName(), exception);
        ClassFileTransformer classFileTransformer = new AgentBuilder.Default(byteBuddy)
                .with(initializationStrategy)
                .with(AgentBuilder.RedefinitionStrategy.REDEFINITION)
                .with(binaryLocator)
                .with(typeStrategy)
                .with(listener)
<<<<<<< HEAD
                .disableNativeMethodPrefix()
=======
                .withoutNativeMethodPrefix()
                .enableLambdaInstrumentation(false)
>>>>>>> a630eb80
                .with(accessControlContext)
                .type(rawMatcher).transform(transformer)
                .installOn(instrumentation);
        verify(instrumentation).addTransformer(classFileTransformer, false);
        verify(listener).onError(REDEFINED.getName(), exception);
        verify(listener).onComplete(REDEFINED.getName());
        verifyNoMoreInteractions(listener);
    }

    @Test
    public void testRetransformationConsiderationExceptionListenerException() throws Exception {
        RuntimeException exception = new RuntimeException();
        when(instrumentation.isRetransformClassesSupported()).thenReturn(true);
        when(instrumentation.getAllLoadedClasses()).thenReturn(new Class<?>[]{REDEFINED});
        when(instrumentation.isModifiableClass(REDEFINED)).thenReturn(true);
        when(rawMatcher.matches(new TypeDescription.ForLoadedType(REDEFINED), REDEFINED.getClassLoader(), REDEFINED, REDEFINED.getProtectionDomain()))
                .thenThrow(exception);
        doThrow(new RuntimeException()).when(listener).onError(REDEFINED.getName(), exception);
        ClassFileTransformer classFileTransformer = new AgentBuilder.Default(byteBuddy)
                .with(initializationStrategy)
                .with(AgentBuilder.RedefinitionStrategy.RETRANSFORMATION)
                .with(binaryLocator)
                .with(typeStrategy)
                .with(listener)
<<<<<<< HEAD
                .disableNativeMethodPrefix()
=======
                .withoutNativeMethodPrefix()
                .enableLambdaInstrumentation(false)
>>>>>>> a630eb80
                .with(accessControlContext)
                .type(rawMatcher).transform(transformer)
                .installOn(instrumentation);
        verify(instrumentation).addTransformer(classFileTransformer, true);
        verify(listener).onError(REDEFINED.getName(), exception);
        verify(listener).onComplete(REDEFINED.getName());
        verifyNoMoreInteractions(listener);
    }

    @Test
    public void testBootstrapClassLoaderCapableInjectorFactoryReflection() throws Exception {
        AgentBuilder.Default.BootstrapInjectionStrategy bootstrapInjectionStrategy = mock(AgentBuilder.Default.BootstrapInjectionStrategy.class);
        ClassLoader classLoader = mock(ClassLoader.class);
        ProtectionDomain protectionDomain = mock(ProtectionDomain.class);
        assertThat(new AgentBuilder.Default.Transformation.Simple.Resolution.BootstrapClassLoaderCapableInjectorFactory(bootstrapInjectionStrategy,
                classLoader,
                protectionDomain,
                accessControlContext).resolve(), is((ClassInjector) new ClassInjector.UsingReflection(classLoader, protectionDomain, accessControlContext)));
        verifyZeroInteractions(bootstrapInjectionStrategy);
    }

    @Test
    public void testBootstrapClassLoaderCapableInjectorFactoryInstrumentation() throws Exception {
        AgentBuilder.Default.BootstrapInjectionStrategy bootstrapInjectionStrategy = mock(AgentBuilder.Default.BootstrapInjectionStrategy.class);
        ProtectionDomain protectionDomain = mock(ProtectionDomain.class);
        ClassInjector classInjector = mock(ClassInjector.class);
        when(bootstrapInjectionStrategy.make(protectionDomain)).thenReturn(classInjector);
        assertThat(new AgentBuilder.Default.Transformation.Simple.Resolution.BootstrapClassLoaderCapableInjectorFactory(bootstrapInjectionStrategy,
                null,
                protectionDomain,
                accessControlContext).resolve(), is(classInjector));
        verify(bootstrapInjectionStrategy).make(protectionDomain);
        verifyNoMoreInteractions(bootstrapInjectionStrategy);
    }

    @Test
    public void testEnabledBootstrapInjection() throws Exception {
        assertThat(new AgentBuilder.Default.BootstrapInjectionStrategy.Enabled(mock(File.class), mock(Instrumentation.class)).make(mock(ProtectionDomain.class)),
                instanceOf(ClassInjector.UsingInstrumentation.class));
    }

    @Test(expected = IllegalStateException.class)
    public void testDisableddBootstrapInjection() throws Exception {
        AgentBuilder.Default.BootstrapInjectionStrategy.Disabled.INSTANCE.make(mock(ProtectionDomain.class));
    }

    @Test
    public void testExecutingTransformerHandlesNullValue() throws Exception {
        assertThat(new AgentBuilder.Default.ExecutingTransformer(byteBuddy,
                binaryLocator,
                typeStrategy,
                listener,
                mock(AgentBuilder.Default.NativeMethodStrategy.class),
                accessControlContext,
                initializationStrategy,
                mock(AgentBuilder.Default.BootstrapInjectionStrategy.class),
                mock(AgentBuilder.Default.Transformation.class))
                .transform(null,
                        null,
                        null,
                        null,
                        new byte[0]), nullValue(byte[].class));
    }

    @Test
    public void testObjectProperties() throws Exception {
        ObjectPropertyAssertion.of(AgentBuilder.Default.class).create(new ObjectPropertyAssertion.Creator<AccessControlContext>() {
            @Override
            public AccessControlContext create() {
                return new AccessControlContext(new ProtectionDomain[]{mock(ProtectionDomain.class)});
            }
        }).apply();
        ObjectPropertyAssertion.of(AgentBuilder.Default.Matched.class).apply();
        ObjectPropertyAssertion.of(AgentBuilder.Default.Transformation.Simple.class).apply();
        ObjectPropertyAssertion.of(AgentBuilder.Default.Transformation.Simple.Resolution.class).apply();
        ObjectPropertyAssertion.of(AgentBuilder.Default.Transformation.Ignored.class).apply();
        ObjectPropertyAssertion.of(AgentBuilder.Default.Transformation.Compound.class).apply();
        ObjectPropertyAssertion.of(AgentBuilder.Default.Transformation.Resolution.Unresolved.class).apply();
        ObjectPropertyAssertion.of(AgentBuilder.Default.BootstrapInjectionStrategy.Enabled.class).apply();
        ObjectPropertyAssertion.of(AgentBuilder.Default.BootstrapInjectionStrategy.Disabled.class).apply();
        ObjectPropertyAssertion.of(AgentBuilder.Default.ExecutingTransformer.class).create(new ObjectPropertyAssertion.Creator<AccessControlContext>() {
            @Override
            public AccessControlContext create() {
                return new AccessControlContext(new ProtectionDomain[]{mock(ProtectionDomain.class)});
            }
        }).apply();
        ObjectPropertyAssertion.of(AgentBuilder.Default.Transformation.Simple.Resolution.BootstrapClassLoaderCapableInjectorFactory.class)
                .create(new ObjectPropertyAssertion.Creator<AccessControlContext>() {
                    @Override
                    public AccessControlContext create() {
                        return new AccessControlContext(new ProtectionDomain[]{mock(ProtectionDomain.class)});
                    }
                }).apply();
    }

    public static class Foo {
        /* empty */
    }

    public static class Bar {
        /* empty */
    }
}<|MERGE_RESOLUTION|>--- conflicted
+++ resolved
@@ -122,12 +122,8 @@
                 .with(binaryLocator)
                 .with(typeStrategy)
                 .with(listener)
-<<<<<<< HEAD
-                .disableNativeMethodPrefix()
-=======
-                .withoutNativeMethodPrefix()
-                .enableLambdaInstrumentation(false)
->>>>>>> a630eb80
+                .withoutNativeMethodPrefix()
+                .enableLambdaInstrumentation(false)
                 .with(accessControlContext)
                 .type(rawMatcher).transform(transformer)
                 .installOn(instrumentation);
@@ -160,12 +156,8 @@
                 .with(binaryLocator)
                 .with(typeStrategy)
                 .with(listener)
-<<<<<<< HEAD
-                .disableNativeMethodPrefix()
-=======
-                .withoutNativeMethodPrefix()
-                .enableLambdaInstrumentation(false)
->>>>>>> a630eb80
+                .withoutNativeMethodPrefix()
+                .enableLambdaInstrumentation(false)
                 .with(accessControlContext)
                 .type(rawMatcher).transform(transformer)
                 .installOn(instrumentation);
@@ -201,12 +193,8 @@
                 .with(binaryLocator)
                 .with(typeStrategy)
                 .with(listener)
-<<<<<<< HEAD
-                .disableNativeMethodPrefix()
-=======
-                .withoutNativeMethodPrefix()
-                .enableLambdaInstrumentation(false)
->>>>>>> a630eb80
+                .withoutNativeMethodPrefix()
+                .enableLambdaInstrumentation(false)
                 .with(accessControlContext)
                 .type(rawMatcher).transform(transformer)
                 .installOn(instrumentation);
@@ -236,12 +224,8 @@
                 .with(binaryLocator)
                 .with(typeStrategy)
                 .with(listener)
-<<<<<<< HEAD
-                .disableNativeMethodPrefix()
-=======
-                .withoutNativeMethodPrefix()
-                .enableLambdaInstrumentation(false)
->>>>>>> a630eb80
+                .withoutNativeMethodPrefix()
+                .enableLambdaInstrumentation(false)
                 .with(accessControlContext)
                 .type(rawMatcher).transform(transformer)
                 .installOn(instrumentation);
@@ -273,12 +257,8 @@
                 .with(binaryLocator)
                 .with(typeStrategy)
                 .with(listener)
-<<<<<<< HEAD
-                .disableNativeMethodPrefix()
-=======
-                .withoutNativeMethodPrefix()
-                .enableLambdaInstrumentation(false)
->>>>>>> a630eb80
+                .withoutNativeMethodPrefix()
+                .enableLambdaInstrumentation(false)
                 .with(accessControlContext)
                 .type(rawMatcher).transform(transformer)
                 .installOn(instrumentation);
@@ -310,12 +290,8 @@
                 .with(binaryLocator)
                 .with(typeStrategy)
                 .with(listener)
-<<<<<<< HEAD
-                .disableNativeMethodPrefix()
-=======
-                .withoutNativeMethodPrefix()
-                .enableLambdaInstrumentation(false)
->>>>>>> a630eb80
+                .withoutNativeMethodPrefix()
+                .enableLambdaInstrumentation(false)
                 .with(accessControlContext)
                 .type(rawMatcher).transform(transformer)
                 .installOn(instrumentation);
@@ -343,12 +319,8 @@
                 .with(binaryLocator)
                 .with(typeStrategy)
                 .with(listener)
-<<<<<<< HEAD
-                .disableNativeMethodPrefix()
-=======
-                .withoutNativeMethodPrefix()
-                .enableLambdaInstrumentation(false)
->>>>>>> a630eb80
+                .withoutNativeMethodPrefix()
+                .enableLambdaInstrumentation(false)
                 .with(accessControlContext)
                 .type(rawMatcher).transform(transformer)
                 .installOn(instrumentation);
@@ -372,12 +344,8 @@
                 .with(binaryLocator)
                 .with(typeStrategy)
                 .with(listener)
-<<<<<<< HEAD
-                .disableNativeMethodPrefix()
-=======
-                .withoutNativeMethodPrefix()
-                .enableLambdaInstrumentation(false)
->>>>>>> a630eb80
+                .withoutNativeMethodPrefix()
+                .enableLambdaInstrumentation(false)
                 .with(accessControlContext)
                 .type(rawMatcher).transform(transformer)
                 .installOn(instrumentation);
@@ -397,12 +365,8 @@
                 .with(binaryLocator)
                 .with(typeStrategy)
                 .with(listener)
-<<<<<<< HEAD
-                .disableNativeMethodPrefix()
-=======
-                .withoutNativeMethodPrefix()
-                .enableLambdaInstrumentation(false)
->>>>>>> a630eb80
+                .withoutNativeMethodPrefix()
+                .enableLambdaInstrumentation(false)
                 .with(accessControlContext)
                 .type(rawMatcher).transform(transformer)
                 .installOn(instrumentation);
@@ -432,12 +396,8 @@
                 .with(binaryLocator)
                 .with(typeStrategy)
                 .with(listener)
-<<<<<<< HEAD
-                .disableNativeMethodPrefix()
-=======
-                .withoutNativeMethodPrefix()
-                .enableLambdaInstrumentation(false)
->>>>>>> a630eb80
+                .withoutNativeMethodPrefix()
+                .enableLambdaInstrumentation(false)
                 .with(accessControlContext)
                 .type(rawMatcher).transform(transformer)
                 .installOn(instrumentation);
@@ -469,12 +429,8 @@
                 .with(binaryLocator)
                 .with(typeStrategy)
                 .with(listener)
-<<<<<<< HEAD
-                .disableNativeMethodPrefix()
-=======
-                .withoutNativeMethodPrefix()
-                .enableLambdaInstrumentation(false)
->>>>>>> a630eb80
+                .withoutNativeMethodPrefix()
+                .enableLambdaInstrumentation(false)
                 .with(accessControlContext)
                 .type(rawMatcher).transform(transformer)
                 .installOn(instrumentation);
@@ -506,12 +462,8 @@
                 .with(binaryLocator)
                 .with(typeStrategy)
                 .with(listener)
-<<<<<<< HEAD
-                .disableNativeMethodPrefix()
-=======
-                .withoutNativeMethodPrefix()
-                .enableLambdaInstrumentation(false)
->>>>>>> a630eb80
+                .withoutNativeMethodPrefix()
+                .enableLambdaInstrumentation(false)
                 .with(accessControlContext)
                 .type(rawMatcher).transform(transformer)
                 .installOn(instrumentation);
@@ -540,12 +492,8 @@
                 .with(binaryLocator)
                 .with(typeStrategy)
                 .with(listener)
-<<<<<<< HEAD
-                .disableNativeMethodPrefix()
-=======
-                .withoutNativeMethodPrefix()
-                .enableLambdaInstrumentation(false)
->>>>>>> a630eb80
+                .withoutNativeMethodPrefix()
+                .enableLambdaInstrumentation(false)
                 .with(accessControlContext)
                 .type(rawMatcher).transform(transformer)
                 .installOn(instrumentation);
@@ -582,12 +530,8 @@
                 .with(typeStrategy)
                 .with(listener)
                 .with(accessControlContext)
-<<<<<<< HEAD
-                .disableNativeMethodPrefix()
-=======
-                .withoutNativeMethodPrefix()
-                .enableLambdaInstrumentation(false)
->>>>>>> a630eb80
+                .withoutNativeMethodPrefix()
+                .enableLambdaInstrumentation(false)
                 .type(rawMatcher).transform(transformer)
                 .installOn(instrumentation);
     }
@@ -604,12 +548,8 @@
                 .with(binaryLocator)
                 .with(typeStrategy)
                 .with(listener)
-<<<<<<< HEAD
-                .disableNativeMethodPrefix()
-=======
-                .withoutNativeMethodPrefix()
-                .enableLambdaInstrumentation(false)
->>>>>>> a630eb80
+                .withoutNativeMethodPrefix()
+                .enableLambdaInstrumentation(false)
                 .with(accessControlContext)
                 .type(rawMatcher).transform(transformer)
                 .installOn(instrumentation);
@@ -634,12 +574,8 @@
                 .with(binaryLocator)
                 .with(typeStrategy)
                 .with(listener)
-<<<<<<< HEAD
-                .disableNativeMethodPrefix()
-=======
-                .withoutNativeMethodPrefix()
-                .enableLambdaInstrumentation(false)
->>>>>>> a630eb80
+                .withoutNativeMethodPrefix()
+                .enableLambdaInstrumentation(false)
                 .with(accessControlContext)
                 .type(rawMatcher).transform(transformer)
                 .installOn(instrumentation);
@@ -655,7 +591,7 @@
 
     @Test(expected = IllegalArgumentException.class)
     public void testEmptyPrefixThrowsException() throws Exception {
-        new AgentBuilder.Default(byteBuddy).enableNativeMethodPrefix("");
+        new AgentBuilder.Default(byteBuddy).withNativeMethodPrefix("");
     }
 
     @Test
@@ -675,12 +611,8 @@
                 .with(binaryLocator)
                 .with(typeStrategy)
                 .with(listener)
-<<<<<<< HEAD
-                .disableNativeMethodPrefix()
-=======
-                .withoutNativeMethodPrefix()
-                .enableLambdaInstrumentation(false)
->>>>>>> a630eb80
+                .withoutNativeMethodPrefix()
+                .enableLambdaInstrumentation(false)
                 .with(accessControlContext)
                 .type(rawMatcher).transform(transformer)
                 .installOn(instrumentation);
@@ -717,12 +649,8 @@
                 .with(binaryLocator)
                 .with(typeStrategy)
                 .with(listener)
-<<<<<<< HEAD
-                .disableNativeMethodPrefix()
-=======
-                .withoutNativeMethodPrefix()
-                .enableLambdaInstrumentation(false)
->>>>>>> a630eb80
+                .withoutNativeMethodPrefix()
+                .enableLambdaInstrumentation(false)
                 .with(accessControlContext)
                 .type(rawMatcher).transform(transformer)
                 .installOn(instrumentation);
@@ -746,12 +674,8 @@
                 .with(binaryLocator)
                 .with(typeStrategy)
                 .with(listener)
-<<<<<<< HEAD
-                .disableNativeMethodPrefix()
-=======
-                .withoutNativeMethodPrefix()
-                .enableLambdaInstrumentation(false)
->>>>>>> a630eb80
+                .withoutNativeMethodPrefix()
+                .enableLambdaInstrumentation(false)
                 .with(accessControlContext)
                 .type(rawMatcher).transform(transformer)
                 .installOn(instrumentation);
@@ -776,12 +700,8 @@
                 .with(binaryLocator)
                 .with(typeStrategy)
                 .with(listener)
-<<<<<<< HEAD
-                .disableNativeMethodPrefix()
-=======
-                .withoutNativeMethodPrefix()
-                .enableLambdaInstrumentation(false)
->>>>>>> a630eb80
+                .withoutNativeMethodPrefix()
+                .enableLambdaInstrumentation(false)
                 .with(accessControlContext)
                 .type(rawMatcher).transform(transformer)
                 .installOn(instrumentation);
@@ -806,12 +726,8 @@
                 .with(binaryLocator)
                 .with(typeStrategy)
                 .with(listener)
-<<<<<<< HEAD
-                .disableNativeMethodPrefix()
-=======
-                .withoutNativeMethodPrefix()
-                .enableLambdaInstrumentation(false)
->>>>>>> a630eb80
+                .withoutNativeMethodPrefix()
+                .enableLambdaInstrumentation(false)
                 .with(accessControlContext)
                 .type(rawMatcher).transform(transformer)
                 .installOn(instrumentation);
